--- conflicted
+++ resolved
@@ -112,7 +112,6 @@
             if "<%" in lines[0]:
                 logger.debug(f"Skipping templater template in {filename}")
                 continue
-<<<<<<< HEAD
 
             # detect if the file starts with YAML front matter, and if so, skip it
             if lines[0] == "---\n":
@@ -126,8 +125,6 @@
                     raise ValueError(f"YAML front matter not closed in {filename}")
                 lines = lines[last_line + 1 :]
 
-=======
->>>>>>> 5c47fb2e
             chunks = chunk_doc_to_dict(lines)
 
             if len(chunks) > 0:  # Only add docs with chunks to dict
